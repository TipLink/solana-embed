import { Transaction } from "@solana/web3.js";
import { COMMUNICATION_JRPC_METHODS } from "@toruslabs/base-controllers";
import { setAPIKey } from "@toruslabs/http-helpers";
import { BasePostMessageStream, getRpcPromiseCallback, JRPCRequest } from "@toruslabs/openlogin-jrpc";

import TorusCommunicationProvider from "./communicationProvider";
import configuration from "./config";
import { documentReady, htmlToElement } from "./embedUtils";
import TorusInPageProvider from "./inPageProvider";
import {
  BUTTON_POSITION,
  LOGIN_PROVIDER_TYPE,
  NetworkInterface,
  PAYMENT_PROVIDER_TYPE,
  PaymentParams,
  TORUS_BUILD_ENV,
  TorusCtorArgs,
  TorusLoginParams,
  TorusParams,
  UnValidatedJsonRpcRequest,
  UserInfo,
  WALLET_PATH,
} from "./interfaces";
import log from "./loglevel";
import PopupHandler from "./PopupHandler";
import getSiteMetadata from "./siteMetadata";
import {
  FEATURES_CONFIRM_WINDOW,
  FEATURES_DEFAULT_WALLET_WINDOW,
  FEATURES_PROVIDER_CHANGE_WINDOW,
  getNetworkConfig,
  getPopupFeatures,
  getTorusUrl,
  getWindowId,
  storageAvailable,
} from "./utils";

const PROVIDER_UNSAFE_METHODS = ["send_transaction", "sign_transaction", "sign_all_transactions", "sign_message", "connect"];
const COMMUNICATION_UNSAFE_METHODS = [COMMUNICATION_JRPC_METHODS.SET_PROVIDER];

const isLocalStorageAvailable = storageAvailable("localStorage");

// preload for iframe doesn't work https://bugs.chromium.org/p/chromium/issues/detail?id=593267
(async function preLoadIframe() {
  try {
    if (typeof document === "undefined") return;
    const torusIframeHtml = document.createElement("link");
    const { torusUrl } = await getTorusUrl("production");
    torusIframeHtml.href = `${torusUrl}/frame`;
    torusIframeHtml.crossOrigin = "anonymous";
    torusIframeHtml.type = "text/html";
    torusIframeHtml.rel = "prefetch";
    if (torusIframeHtml.relList && torusIframeHtml.relList.supports) {
      if (torusIframeHtml.relList.supports("prefetch")) {
        document.head.appendChild(torusIframeHtml);
      }
    }
  } catch (error) {
    log.warn(error);
  }
})();

class Torus {
  isInitialized: boolean;

  torusAlert: HTMLDivElement;

  modalZIndex: number;

  alertZIndex: number;

  public requestedLoginProvider?: LOGIN_PROVIDER_TYPE;

  provider: TorusInPageProvider;

  communicationProvider: TorusCommunicationProvider;

  dappStorageKey: string;

  private torusAlertContainer: HTMLDivElement;

  private torusUrl: string;

  private torusIframe: HTMLIFrameElement;

  private styleLink: HTMLLinkElement;

  constructor({ modalZIndex = 99999 }: TorusCtorArgs = {}) {
    this.torusUrl = "";
    this.isInitialized = false; // init done
    this.requestedLoginProvider = null;
    this.modalZIndex = modalZIndex;
    this.alertZIndex = modalZIndex + 1000;
    this.dappStorageKey = "";
  }

  get isLoggedIn(): boolean {
    if (!this.communicationProvider) return false;
    return this.communicationProvider.isLoggedIn;
  }

  async init({
    buildEnv = TORUS_BUILD_ENV.PRODUCTION,
    enableLogging = false,
    network,
    showTorusButton = false,
    useLocalStorage = false,
    buttonPosition = BUTTON_POSITION.BOTTOM_LEFT,
    apiKey = "torus-default",
    extraParams = {},
  }: TorusParams = {}): Promise<void> {
    if (this.isInitialized) throw new Error("Already initialized");
    setAPIKey(apiKey);
    const { torusUrl, logLevel } = await getTorusUrl(buildEnv);
    log.info(torusUrl, "url loaded");

    this.torusUrl = torusUrl;
    log.setDefaultLevel(logLevel);
    if (enableLogging) log.enableAll();
    else log.disableAll();

    const dappStorageKey = this.handleDappStorageKey(useLocalStorage);

    const torusIframeUrl = new URL(torusUrl);
    if (torusIframeUrl.pathname.endsWith("/")) torusIframeUrl.pathname += "frame";
    else torusIframeUrl.pathname += "/frame";

    const hashParams = new URLSearchParams();
    if (dappStorageKey) hashParams.append("dappStorageKey", dappStorageKey);
    hashParams.append("origin", window.location.origin);

    torusIframeUrl.hash = hashParams.toString();

    // Iframe code
    this.torusIframe = htmlToElement<HTMLIFrameElement>(
      `<iframe
        id="torusIframe"
        class="torusIframe"
        src="${torusIframeUrl.href}"
        style="display: none; position: fixed; top: 0; right: 0; width: 100%;
        height: 100%; border: none; border-radius: 0; z-index: ${this.modalZIndex.toString()}"
      ></iframe>`
    );

    this.torusAlertContainer = htmlToElement<HTMLDivElement>(
      `<div id="torusAlertContainer" style="display:none; z-index: ${this.alertZIndex.toString()}"></div>`
    );

    this.styleLink = htmlToElement<HTMLLinkElement>(`<link href="${torusUrl}/css/widget.css" rel="stylesheet" type="text/css">`);
    const handleSetup = async () => {
<<<<<<< HEAD
      return new Promise<void>((resolve, reject) => {
        try {
          window.document.head.appendChild(this.styleLink);
          window.document.body.appendChild(this.torusIframe);
          window.document.body.appendChild(this.torusAlertContainer);
          this.torusIframe.addEventListener("load", async () => {
            const dappMetadata = await getSiteMetadata();
            // send init params here
            this.torusIframe.contentWindow.postMessage(
              {
                buttonPosition,
                apiKey,
                network,
                dappMetadata,
                extraParams,
              },
              torusIframeUrl.origin
            );
            await this._setupWeb3({
              torusUrl,
            });
            if (showTorusButton) this.showTorusButton();
            else this.hideTorusButton();
            this.isInitialized = true;
            (window as any).torus = this;
            resolve();
          });
        } catch (error) {
          reject(error);
        }
=======
      window.document.head.appendChild(this.styleLink);
      window.document.body.appendChild(this.torusIframe);
      window.document.body.appendChild(this.torusAlertContainer);
      this.torusIframe.addEventListener("load", async () => {
        const dappMetadata = await getSiteMetadata();
        // send init params here
        this.torusIframe.contentWindow.postMessage(
          {
            buttonPosition,
            apiKey,
            network: typeof network === "string" ? getNetworkConfig(network) : network,
            dappMetadata,
            extraParams,
          },
          torusIframeUrl.origin
        );
      });
      await this._setupWeb3({
        torusUrl,
>>>>>>> e9b7778b
      });
    };

    await documentReady();
    await handleSetup();
  }

  async login(params: TorusLoginParams = {}): Promise<string[]> {
    if (!this.isInitialized) throw new Error("Call init() first");
    try {
      this.requestedLoginProvider = params.loginProvider || null;
      if (!this.requestedLoginProvider) {
        this.communicationProvider._displayIframe({ isFull: true });
      }
      // If user is already logged in, we assume they have given access to the website
      const res = await new Promise((resolve, reject) => {
        // We use this method because we want to update inPage provider state with account info
        this.provider._rpcRequest(
          { method: "solana_requestAccounts", params: [this.requestedLoginProvider, params.login_hint] },
          getRpcPromiseCallback(resolve, reject)
        );
      });

      if (Array.isArray(res) && res.length > 0) {
        return res;
      }
      // This would never happen, but just in case
      throw new Error("Login failed");
    } catch (error) {
      log.error("login failed", error);
      throw error;
    } finally {
      if (this.communicationProvider.isIFrameFullScreen) this.communicationProvider._displayIframe();
    }
  }

  async logout(): Promise<void> {
    if (!this.communicationProvider.isLoggedIn) throw new Error("Not logged in");

    await this.communicationProvider.request({
      method: COMMUNICATION_JRPC_METHODS.LOGOUT,
      params: [],
    });
    this.requestedLoginProvider = null;
  }

  async cleanUp(): Promise<void> {
    if (this.communicationProvider.isLoggedIn) {
      await this.logout();
    }
    this.clearInit();
  }

  clearInit(): void {
    function isElement(element: unknown) {
      return element instanceof Element || element instanceof Document;
    }
    if (isElement(this.styleLink) && window.document.body.contains(this.styleLink)) {
      this.styleLink.remove();
      this.styleLink = undefined;
    }
    if (isElement(this.torusIframe) && window.document.body.contains(this.torusIframe)) {
      this.torusIframe.remove();
      this.torusIframe = undefined;
    }
    if (isElement(this.torusAlertContainer) && window.document.body.contains(this.torusAlertContainer)) {
      this.torusAlert = undefined;
      this.torusAlertContainer.remove();
      this.torusAlertContainer = undefined;
    }
    this.isInitialized = false;
  }

  hideTorusButton(): void {
    this.communicationProvider.hideTorusButton();
  }

  showTorusButton(): void {
    this.communicationProvider.showTorusButton();
  }

  async setProvider(params: NetworkInterface): Promise<void> {
    await this.communicationProvider.request({
      method: COMMUNICATION_JRPC_METHODS.SET_PROVIDER,
      params: { ...params },
    });
  }

  async showWallet(path: WALLET_PATH, params: Record<string, string> = {}): Promise<void> {
    const instanceId = await this.communicationProvider.request<string>({
      method: COMMUNICATION_JRPC_METHODS.WALLET_INSTANCE_ID,
      params: [],
    });
    const finalPath = path ? `/${path}` : "";

    const finalUrl = new URL(`${this.torusUrl}/wallet${finalPath}`);
    // Using URL constructor to prevent js injection and allow parameter validation.!
    finalUrl.searchParams.append("instanceId", instanceId);
    Object.keys(params).forEach((x) => {
      finalUrl.searchParams.append(x, params[x]);
    });
    if (this.dappStorageKey) {
      finalUrl.hash = `#dappStorageKey=${this.dappStorageKey}`;
    }
    // No need to track this window state. Hence, no _handleWindow call.
    const walletWindow = new PopupHandler({ url: finalUrl, features: getPopupFeatures(FEATURES_DEFAULT_WALLET_WINDOW) });
    walletWindow.open();
  }

  async getUserInfo(): Promise<UserInfo> {
    const userInfoResponse = await this.communicationProvider.request<UserInfo>({
      method: COMMUNICATION_JRPC_METHODS.USER_INFO,
      params: [],
    });
    return userInfoResponse as UserInfo;
  }

  async initiateTopup(provider: PAYMENT_PROVIDER_TYPE, params: PaymentParams): Promise<boolean> {
    if (!this.isInitialized) throw new Error("Torus is not initialized");
    const windowId = getWindowId();
    this.communicationProvider._handleWindow(windowId);
    const topupResponse = await this.communicationProvider.request<boolean>({
      method: COMMUNICATION_JRPC_METHODS.TOPUP,
      params: { provider, params, windowId },
    });
    return topupResponse;
  }

  // Solana specific API
  async sendTransaction(transaction: Transaction): Promise<string> {
    const response = (await this.provider.request({
      method: "send_transaction",
      // params: { message: transaction.serializeMessage().toString("hex") },
      params: { message: transaction.serialize({ requireAllSignatures: false }).toString("hex") },
    })) as string;
    return response;
  }

  async signTransaction(transaction: Transaction): Promise<Transaction> {
    const response = (await this.provider.request({
      method: "sign_transaction",
      // params: { message: transaction.serializeMessage().toString("hex") },
      params: { message: transaction.serialize({ requireAllSignatures: false }).toString("hex") },
    })) as string;

    const buf = Buffer.from(response, "hex");
    const sendTx = Transaction.from(buf);
    return sendTx;
  }

  async signAllTransactions(transactions: Transaction[]): Promise<Transaction[]> {
<<<<<<< HEAD
    const signedTransactions: Transaction[] = [];
    for (const transaction of transactions) {
      const res = await this.signTransaction(transaction);
      signedTransactions.push(res);
    }
    return signedTransactions;
=======
    const encodedTransactions: string[] = transactions.map((x) => x.serialize({ requireAllSignatures: false }).toString("hex"));
    const response: string[] = await this.provider.request({
      method: "sign_all_transactions",
      params: { message: encodedTransactions },
    });
    const allSignedTransaction = response.map((msg) => Transaction.from(Buffer.from(msg, "hex")));
    return allSignedTransaction;
>>>>>>> e9b7778b
  }

  async signMessage(data: Uint8Array): Promise<Uint8Array> {
    const response = (await this.provider.request({
      method: "sign_message",
      params: {
        data,
      },
    })) as Uint8Array;
    return response;
  }

  async getGaslessPublicKey(): Promise<string> {
    const response = (await this.provider.request({
      method: "get_gasless_public_key",
      params: [],
    })) as string;
    return response;
  }

  // async connect(): Promise<boolean> {
  //   const response = (await this.provider.request({
  //     method: "connect",
  //     params: {},
  //   })) as boolean;
  //   return response;
  // }

  private handleDappStorageKey(useLocalStorage: boolean) {
    let dappStorageKey = "";
    if (isLocalStorageAvailable && useLocalStorage) {
      const storedKey = window.localStorage.getItem(configuration.localStorageKey);
      if (storedKey) dappStorageKey = storedKey;
      else {
        const generatedKey = `torus-app-${getWindowId()}`;
        window.localStorage.setItem(configuration.localStorageKey, generatedKey);
        dappStorageKey = generatedKey;
      }
    }
    this.dappStorageKey = dappStorageKey;
    return dappStorageKey;
  }

  private async _setupWeb3(providerParams: { torusUrl: string }): Promise<void> {
    log.info("setupWeb3 running");
    // setup background connection
    const providerStream = new BasePostMessageStream({
      name: "embed_torus",
      target: "iframe_torus",
      targetWindow: this.torusIframe.contentWindow,
    });

    // We create another LocalMessageDuplexStream for communication between dapp <> iframe
    const communicationStream = new BasePostMessageStream({
      name: "embed_communication",
      target: "iframe_communication",
      targetWindow: this.torusIframe.contentWindow,
    });

    // compose the inPage provider
    const inPageProvider = new TorusInPageProvider(providerStream, {});
    const communicationProvider = new TorusCommunicationProvider(communicationStream, {});

    inPageProvider.tryWindowHandle = (payload: UnValidatedJsonRpcRequest | UnValidatedJsonRpcRequest[], cb: (...args: unknown[]) => void) => {
      const _payload = payload;
      if (!Array.isArray(_payload) && PROVIDER_UNSAFE_METHODS.includes(_payload.method)) {
        if (!this.communicationProvider.isLoggedIn) throw new Error("User Not Logged In");
        const windowId = getWindowId();
        communicationProvider._handleWindow(windowId, {
          target: "_blank",
          features: getPopupFeatures(FEATURES_CONFIRM_WINDOW),
        });
        // for inPageProvider methods sending windowId in request instead of params
        // as params might be positional.
        _payload.windowId = windowId;
      }
      inPageProvider._rpcEngine.handle(_payload as JRPCRequest<unknown>[], cb);
    };

    communicationProvider.tryWindowHandle = (payload: JRPCRequest<unknown>, cb: (...args: unknown[]) => void) => {
      const _payload = payload;
      if (!Array.isArray(_payload) && COMMUNICATION_UNSAFE_METHODS.includes(_payload.method)) {
        const windowId = getWindowId();
        communicationProvider._handleWindow(windowId, {
          target: "_blank",
          features: getPopupFeatures(FEATURES_PROVIDER_CHANGE_WINDOW), // todo: are these features generic for all
        });
        // for communication methods sending window id in jrpc req params
        (_payload.params as Record<string, unknown>).windowId = windowId;
      }
      communicationProvider._rpcEngine.handle(_payload as JRPCRequest<unknown>, cb);
    };

    // detect solana_requestAccounts and pipe to enable for now
    const detectAccountRequestPrototypeModifier = (m) => {
      const originalMethod = inPageProvider[m];
      // eslint-disable-next-line @typescript-eslint/no-this-alias
      const self = this;
      inPageProvider[m] = function providerFunc(request, cb) {
        const { method, params = [] } = request;
        if (method === "solana_requestAccounts") {
          if (!cb) return self.login({ loginProvider: params[0] });
          self
            .login({ loginProvider: params[0] })
            // eslint-disable-next-line promise/no-callback-in-promise
            .then((res) => cb(null, res))
            // eslint-disable-next-line promise/no-callback-in-promise
            .catch((err) => cb(err));
        }
        return originalMethod.apply(this, [request, cb]);
      };
    };

    // Detects call to solana_requestAccounts in request & sendAsync and passes to login
    detectAccountRequestPrototypeModifier("request");
    detectAccountRequestPrototypeModifier("sendAsync");
    detectAccountRequestPrototypeModifier("send");

    const proxiedInPageProvider = new Proxy(inPageProvider, {
      // straight up lie that we deleted the property so that it doesn't
      // throw an error in strict mode
      deleteProperty: () => true,
    });

    const proxiedCommunicationProvider = new Proxy(communicationProvider, {
      // straight up lie that we deleted the property so that it doesn't
      // throw an error in strict mode
      deleteProperty: () => true,
    });

    this.provider = proxiedInPageProvider;
    this.communicationProvider = proxiedCommunicationProvider;

    await Promise.all([
      inPageProvider._initializeState(),
      communicationProvider._initializeState({
        ...providerParams,
        dappStorageKey: this.dappStorageKey,
        torusAlertContainer: this.torusAlertContainer,
        torusIframe: this.torusIframe,
      }),
    ]);
    log.debug("Torus - injected provider");
  }
}

export default Torus;<|MERGE_RESOLUTION|>--- conflicted
+++ resolved
@@ -148,7 +148,6 @@
 
     this.styleLink = htmlToElement<HTMLLinkElement>(`<link href="${torusUrl}/css/widget.css" rel="stylesheet" type="text/css">`);
     const handleSetup = async () => {
-<<<<<<< HEAD
       return new Promise<void>((resolve, reject) => {
         try {
           window.document.head.appendChild(this.styleLink);
@@ -179,27 +178,6 @@
         } catch (error) {
           reject(error);
         }
-=======
-      window.document.head.appendChild(this.styleLink);
-      window.document.body.appendChild(this.torusIframe);
-      window.document.body.appendChild(this.torusAlertContainer);
-      this.torusIframe.addEventListener("load", async () => {
-        const dappMetadata = await getSiteMetadata();
-        // send init params here
-        this.torusIframe.contentWindow.postMessage(
-          {
-            buttonPosition,
-            apiKey,
-            network: typeof network === "string" ? getNetworkConfig(network) : network,
-            dappMetadata,
-            extraParams,
-          },
-          torusIframeUrl.origin
-        );
-      });
-      await this._setupWeb3({
-        torusUrl,
->>>>>>> e9b7778b
       });
     };
 
@@ -351,14 +329,6 @@
   }
 
   async signAllTransactions(transactions: Transaction[]): Promise<Transaction[]> {
-<<<<<<< HEAD
-    const signedTransactions: Transaction[] = [];
-    for (const transaction of transactions) {
-      const res = await this.signTransaction(transaction);
-      signedTransactions.push(res);
-    }
-    return signedTransactions;
-=======
     const encodedTransactions: string[] = transactions.map((x) => x.serialize({ requireAllSignatures: false }).toString("hex"));
     const response: string[] = await this.provider.request({
       method: "sign_all_transactions",
@@ -366,7 +336,6 @@
     });
     const allSignedTransaction = response.map((msg) => Transaction.from(Buffer.from(msg, "hex")));
     return allSignedTransaction;
->>>>>>> e9b7778b
   }
 
   async signMessage(data: Uint8Array): Promise<Uint8Array> {
