--- conflicted
+++ resolved
@@ -344,20 +344,13 @@
     return response;
   }
 
-<<<<<<< HEAD
+  // support sendOptions
   async signAndSendTransaction(transaction: Transaction, options?: SendOptions): Promise<{ signature: string }> {
-=======
-  async signAndSendTransaction(transaction: Transaction, options?: SendOptions): Promise<string> {
->>>>>>> 83ce6790
     const response = (await this.provider.request({
       method: "send_transaction",
       params: { message: transaction.serialize({ requireAllSignatures: false }).toString("hex"), options },
     })) as string;
-<<<<<<< HEAD
     return { signature: response };
-=======
-    return response;
->>>>>>> 83ce6790
   }
 
   async signTransaction(transaction: Transaction): Promise<Transaction> {
