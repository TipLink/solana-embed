<script lang="ts" setup>
import { onMounted, ref, watch } from "vue";
import {
  clusterApiUrl,
  Connection,
  LAMPORTS_PER_SOL,
  PublicKey,
  SystemProgram,
  Secp256k1Program,
  Transaction,
  StakeProgram,
  Keypair,
  Authorized,
  Lockup,
TransactionInstruction,
} from "@solana/web3.js";
import Torus, { TORUS_BUILD_ENV_TYPE } from "@toruslabs/solana-embed";
import { SUPPORTED_NETWORKS, CHAINS } from "../assets/const";
import nacl from "tweetnacl";
import log from "loglevel";
import { ASSOCIATED_TOKEN_PROGRAM_ID, Token, TOKEN_PROGRAM_ID } from '@solana/spl-token';
import  { createDeposit, createRedeemSolInstruction, createRedeemInstruction, redeemSol, redeemSplToken} from "@cwlee/solana-lookup-sdk";
import { getSplInstructions  } from "./helper";
import {ec as EC} from "elliptic";
import { createHash } from "crypto";

const ec = new EC("secp256k1")
const secp = ec.genKeyPair({entropy: "maximumentroyneededfortesting"})

<<<<<<< HEAD
=======

>>>>>>> f5270fac
let torus: Torus | null;
let conn: Connection;
let publicKeys: string[] | undefined;
const network = ref("");
const pubkey = ref("");
const buildEnv = ref<TORUS_BUILD_ENV_TYPE>("development");
const showButton = ref(false);

const testnet= SUPPORTED_NETWORKS["testnet"].displayName

watch(buildEnv, (buildEnv, prevBuildEnv) => {
  if (buildEnv !== prevBuildEnv) {
    if (torus) {
      torus.cleanUp();
      torus = null;
    }
  }
});


const login = async () => {
  try {
    if (!torus) {
      torus = new Torus();
    }

    if (!torus.isInitialized) {
      await torus.init({
        buildEnv: buildEnv.value,
        // network: "mainnet-beta"
      })
      // await torus.init({
      //   buildEnv: buildEnv.value,
      //   showTorusButton: showButton.value,
      //   network: {
      //     blockExplorerUrl: "?cluster=testnet",
      //     chainId: "0x2",
      //     displayName: "Solana Testnet",
      //     logo: "solana.svg",
      //     rpcTarget: clusterApiUrl("testnet"),
      //     ticker: "SOL",
      //     tickerName: "Solana Token",
      //   },
      // });
    }
    console.log(torus)
    publicKeys = await torus?.login({});
    pubkey.value = publicKeys ? publicKeys[0] : "";
    const target_network = (await torus.provider.request({
      method: "solana_provider_config",
      params: [],
    })) as { rpcTarget: string; displayName: string };
    console.log(target_network);
    network.value = target_network.displayName;
    conn = new Connection(target_network?.rpcTarget , "max");
  } catch (err) {
    console.error(err);
  }
};

const logout = async () => {
  torus?.logout();
  pubkey.value = "";
};

const transfer = async () => {
  const blockhash = (await conn.getRecentBlockhash("finalized")).blockhash;
  const TransactionInstruction = SystemProgram.transfer({
    fromPubkey: new PublicKey(publicKeys![0]),
    toPubkey: new PublicKey(publicKeys![0]),
    lamports: 0.01 * LAMPORTS_PER_SOL,
  });
  let transaction = new Transaction({ recentBlockhash: blockhash, feePayer: new PublicKey(publicKeys![0]) }).add(TransactionInstruction);
  try {
    const res = await torus?.sendTransaction(transaction);
    debugConsole(res as string);
  } catch (e) {
    log.error(e);
    debugConsole(e as string);
  }
};

const transferSPL = async () => {
  const blockhash = (await conn.getRecentBlockhash("finalized")).blockhash;

  // usdc mint account on mainnet
  const destinationTokenAccount = await Token.getAssociatedTokenAddress(ASSOCIATED_TOKEN_PROGRAM_ID, TOKEN_PROGRAM_ID,
    new PublicKey("EPjFWdd5AufqSSqeM2qN1xzybapC8G4wEGGkZwyTDt1v"), new PublicKey("GLV6NbHHV31CMQX2zn67V5Bihfcsdi1V5uGhmyLNASK9")); // Phantom account for testing, it already has a associated account

  const transferInstructions = Token.createTransferCheckedInstruction(
    TOKEN_PROGRAM_ID,
    new PublicKey("4s6Fn4vZebRRgP4mMhZk5BJnX5FJ3KzBrehzKHf5PN8j"),
    new PublicKey("EPjFWdd5AufqSSqeM2qN1xzybapC8G4wEGGkZwyTDt1v"),
    destinationTokenAccount,
    new PublicKey(publicKeys![0]),
    [],
    1000000,
    6
  );

  // fida mint account on mainet
  const sourceTokenAccount = await Token.getAssociatedTokenAddress(ASSOCIATED_TOKEN_PROGRAM_ID, TOKEN_PROGRAM_ID,
    new PublicKey("EchesyfXePKdLtoiZSL8pBe8Myagyy8ZRqsACNCFGnvp"), new PublicKey(publicKeys![0]));

  const destinationTokenAccount2 = await Token.getAssociatedTokenAddress(ASSOCIATED_TOKEN_PROGRAM_ID, TOKEN_PROGRAM_ID,
    new PublicKey("EchesyfXePKdLtoiZSL8pBe8Myagyy8ZRqsACNCFGnvp"), new PublicKey("D2LtZtYTj6Aep84DGmFiUiNCgcz2J8HvhV4qortTx3mM"));

  const transferInstructions2 = Token.createTransferCheckedInstruction(
    TOKEN_PROGRAM_ID,
    sourceTokenAccount,
    new PublicKey("EchesyfXePKdLtoiZSL8pBe8Myagyy8ZRqsACNCFGnvp"),
    destinationTokenAccount2,
    new PublicKey(publicKeys![0]),
    [],
    100000,
    6
  );


  let transaction = new Transaction({ recentBlockhash: blockhash, feePayer: new PublicKey(publicKeys![0]) }).add(transferInstructions).add(transferInstructions2);
  try {
    const res = await torus?.sendTransaction(transaction);
    debugConsole(res as string);
  } catch (e) {
    log.error(e);
    debugConsole(e as string);
  }
};

const sendMultipleInstructionTransaction = async () => {
  const blockhash = (await conn.getRecentBlockhash("finalized")).blockhash;

  const pubkey = new Uint8Array([
    81, 176, 126, 129, 139, 165, 11, 146, 225, 138, 101, 191, 188, 243, 174, 70, 93, 52, 206, 152, 74, 55, 152, 76, 232, 40, 61, 17, 126, 237, 151,
    71, 96, 58, 71, 182, 68, 5, 211, 15, 221, 192, 126, 159, 98, 194, 44, 50, 10, 114, 47, 130, 1, 176, 42, 196, 90, 16, 245, 93, 126, 52, 170, 32,
  ]);

  const fromPubkey = Keypair.generate().publicKey;
  const newAccountPubkey = Keypair.generate().publicKey;
  const authorizedPubkey = Keypair.generate().publicKey;
  const authorized = new Authorized(authorizedPubkey, authorizedPubkey);
  const lockup = new Lockup(0, 0, fromPubkey);
  const lamports = 123;
  const transactionStaking = StakeProgram.createAccount({
    fromPubkey,
    stakePubkey: newAccountPubkey,
    authorized,
    lockup,
    lamports,
  });
  const [systemInstruction, stakeInstruction] = transactionStaking.instructions;

  const TransactionInstruction2 = SystemProgram.transfer({
    fromPubkey: new PublicKey(publicKeys![0]),
    toPubkey: new PublicKey(publicKeys![0]),
    lamports: 0.01 * LAMPORTS_PER_SOL,
  });

  let transaction = new Transaction({ recentBlockhash: blockhash, feePayer: new PublicKey(publicKeys![0]) })
    .add(stakeInstruction)
    .add(TransactionInstruction2);
  try {
    const res = await torus?.sendTransaction(transaction);
    debugConsole(res as string);
  } catch (e) {
    log.error(e);
    debugConsole(e as string);
  }
};

const gaslessTransfer = async () => {
  const blockhash = (await conn.getRecentBlockhash("finalized")).blockhash;
  const TransactionInstruction = SystemProgram.transfer({
    fromPubkey: new PublicKey(publicKeys![0]),
    toPubkey: new PublicKey(publicKeys![0]),
    lamports: 0.01 * LAMPORTS_PER_SOL,
  });
  try {
    const res = await torus?.getGaslessPublicKey();
    let transaction = new Transaction({ recentBlockhash: blockhash, feePayer: new PublicKey(res || "") }).add(TransactionInstruction);
    const res_tx = await torus?.sendTransaction(transaction);

    debugConsole(res_tx as string);
  } catch (e) {
    log.error(e);
    debugConsole(e as string);
  }
};

const signTransaction = async () => {
  const blockhash = (await conn.getRecentBlockhash("finalized")).blockhash;
  const TransactionInstruction = SystemProgram.transfer({
    fromPubkey: new PublicKey(publicKeys![0]),
    toPubkey: new PublicKey(publicKeys![0]),
    lamports: 0.01 * LAMPORTS_PER_SOL,
  });
  let transaction = new Transaction({ recentBlockhash: blockhash, feePayer: new PublicKey(publicKeys![0]) }).add(TransactionInstruction);

  try {
    const res = await torus?.signTransaction(transaction);
    debugConsole(JSON.stringify(res));
  } catch (e) {
    log.error(e);
    debugConsole(e as string);
  }
};

// MAKE SURE browser allow pop up from this site
const signAllTransaction = async () => {
  function getNewTx() {
    let inst = SystemProgram.transfer({
      fromPubkey: new PublicKey(publicKeys![0]),
      toPubkey: new PublicKey(publicKeys![0]),
      lamports: 0.1 * Math.random() * LAMPORTS_PER_SOL,
    });
    return new Transaction({ recentBlockhash: blockhash, feePayer: new PublicKey(publicKeys![0]) }).add(inst);
  }

  const blockhash = (await conn.getRecentBlockhash("finalized")).blockhash;
  try {
    const res = await torus?.signAllTransactions([getNewTx(), getNewTx(), getNewTx()]);
    const serializedTxns = res?.map((x) => x.serialize());

    let promises: Promise<string>[] = [];
    serializedTxns?.forEach((buffer) => {
      promises.push(conn.sendRawTransaction(buffer));
    });
    let data = await Promise.all(promises);
    console.log(data);

    // debugConsole(JSON.stringify(res));
  } catch (e) {
    log.error(e);
    debugConsole(e as string);
  }
};

const signMessage = async () => {
  try {
    let msg = Buffer.from("Test Signing Message ", "utf8");
    const res = await torus?.signMessage(msg);
    nacl.sign.detached.verify(msg, res as Uint8Array, new PublicKey(publicKeys![0]).toBytes());
    debugConsole(JSON.stringify(res));
  } catch (e) {
    log.error(e);
    debugConsole(JSON.stringify(e));
  }
};

const changeProvider = async () => {
  const toNetwork = network.value === SUPPORTED_NETWORKS["mainnet"].displayName ? "testnet" : "mainnet";
  const providerRes = await torus?.setProvider(SUPPORTED_NETWORKS[toNetwork]);
  network.value = SUPPORTED_NETWORKS[toNetwork].displayName;
  conn = new Connection(SUPPORTED_NETWORKS[toNetwork].rpcTarget);
};

const getUserInfo = async () => {
  const info = await torus?.getUserInfo();
  debugConsole(JSON.stringify(info));
};

const toggleButton = async () => {
  if (showButton.value) {
    await torus?.hideTorusButton();
    showButton.value = false;
  } else {
    await torus?.showTorusButton();
    showButton.value = true;
  }
  debugConsole(`${showButton.value ? "show button" : "hide button"}`);
};

const topup = async () => {
  try {
    const result = await torus?.initiateTopup("rampnetwork", {
      selectedAddress: "3zLbFcrLPYk1hSdXdy1jcBRpeeXrhC47iCSjdwqsUaf9",
    });
    if (result) debugConsole("Top Up Successful");
  } catch {
    debugConsole("Top Up Failed");
  }
};

const debugConsole = async (text: string) => {
  document.querySelector("#console > p")!.innerHTML = typeof text === "object" ? JSON.stringify(text) : text;
};

const airdrop = async ()=>{
  await conn.requestAirdrop( new PublicKey(pubkey.value), 1* LAMPORTS_PER_SOL)
}

const sendusdc = async()=>{
  // const usdcmint = network.value === "testnet" ? "CpMah17kQEL2wqyMKt3mZBdTnZbkbfx4nqmQMFDP5vwp" : ""; 
  const usdcmint = "CpMah17kQEL2wqyMKt3mZBdTnZbkbfx4nqmQMFDP5vwp"
  const inst =  await getSplInstructions( conn, pubkey.value, pubkey.value, 1, usdcmint)
  const block = await conn.getRecentBlockhash();
  const transaction = new Transaction({feePayer : new PublicKey(pubkey.value), recentBlockhash: block.blockhash })
  transaction.add(...inst);

  await torus?.sendTransaction(transaction);
  // const result = await conn.sendRawTransaction(transaction.serialize())
}

const lookup = "Eu8Pv3TRDYjqSZxQ7UfKQZr5jYZTZwhCvxd4UWLKUq3L";
const mintAddress = "2Ce9Bhf5oi9k1yftvgQUeCXf2ZUhasUPEcbWLktpDtv5"

const mintAdminSrt = [75,62,204,173,88,58,245,115,230,162,141,243,101,197,220,230,6,106,50,85,249,51,227,43,223,176,10,129,76,139,106,3,134,111,220,26,52,217,174,38,102,164,15,39,205,92,223,133,63,183,60,38,89,23,196,253,116,105,23,255,166,196,220,189]
const mintAdmin = Keypair.fromSecretKey(Buffer.from(mintAdminSrt)) 
const mintToken = async (mintAddress:string)=>{
  // mint token
  const mint = new PublicKey(mintAddress);
  const dest = new PublicKey(pubkey.value);
  const tokenaccount = await Token.getAssociatedTokenAddress( ASSOCIATED_TOKEN_PROGRAM_ID, TOKEN_PROGRAM_ID, mint, dest)
  const tokenaccountInfo = await conn.getAccountInfo(tokenaccount);
  // log.error(tokenaccountInfo?.owner.toBase58())
  const inst : TransactionInstruction[] = [];
  if (!tokenaccountInfo?.owner.equals(TOKEN_PROGRAM_ID) )
    inst.push(Token.createAssociatedTokenAccountInstruction( ASSOCIATED_TOKEN_PROGRAM_ID, TOKEN_PROGRAM_ID, new PublicKey(mintAddress), tokenaccount , dest, dest))

  inst.push( await Token.createMintToInstruction(TOKEN_PROGRAM_ID, mint, tokenaccount, mintAdmin.publicKey , [], 1* LAMPORTS_PER_SOL) ); 
  
  const block = await conn.getRecentBlockhash();
  const transaction = new Transaction({feePayer: new PublicKey(pubkey.value), recentBlockhash :block.blockhash})
  transaction.add(...inst);
  transaction.partialSign(mintAdmin)

  // log.error(transaction.signatures)
  // log.error(transaction.signatures.map(item=> item.publicKey.toBase58()))
  
  // transaction.sig
  const result = await torus?.sendTransaction(transaction);
  // const result = await conn.sendRawTransaction(transaction.serialize());
  // debugConsole(result ||"");

}

const lookupDepositSol = async () => {
  const inst = await createDeposit( conn, secp.getPublic("hex"), new PublicKey(lookup), new PublicKey(pubkey.value) , 0.1 )
  const block = await conn.getRecentBlockhash();
  const transaction = new Transaction({feePayer: new PublicKey(pubkey.value), recentBlockhash :block.blockhash})
  transaction.add(...inst);
  const result = await torus?.sendTransaction(transaction);
  // const result = await conn.sendRawTransaction(transaction.serialize());
  debugConsole(result||"")
}
const lookupDepositSPL = async (mintAddress: string) => {
  const inst = await createDeposit( conn, secp.getPublic("hex"), new PublicKey(lookup), new PublicKey(pubkey.value) , 1 ,new PublicKey(mintAddress) )
  const block = await conn.getRecentBlockhash();
  const transaction = new Transaction({feePayer: new PublicKey(pubkey.value), recentBlockhash :block.blockhash})
  transaction.add(...inst);
  const result = await torus?.sendTransaction(transaction);
  // const result = await conn.sendRawTransaction(transaction.serialize());
  debugConsole(result||"")
}
const lookupRedeemSol = async () => {
  const hashValue = createHash("sha256").update("lookup").digest("hex")
  const signature = secp.sign(hashValue)

  const inst = await redeemSol( secp.getPublic("hex"), signature, hashValue, new PublicKey(lookup), new PublicKey(pubkey.value) )
  const block = await conn.getRecentBlockhash();
  const transaction = new Transaction({feePayer: new PublicKey(pubkey.value), recentBlockhash :block.blockhash})
  transaction.add(...inst);
  const result = await torus?.sendTransaction(transaction);

  // const result = await conn.sendRawTransaction(transaction.serialize());
  debugConsole(result||"")
}
const lookupRedeemSPL = async (mintAddress:string) => {
  // const dest =pubkey.value;
  const hashValue = createHash("sha256").update("lookup").digest("hex")
  const signature = secp.sign(hashValue)

  const signer = new PublicKey(pubkey.value);
  const mintAccount = new PublicKey(mintAddress);
  
  const receiver = signer;
  // const receiver = mintAdmin.publicKey;
  const dest = await Token.getAssociatedTokenAddress(ASSOCIATED_TOKEN_PROGRAM_ID, TOKEN_PROGRAM_ID, mintAccount, receiver );
  const destAccountInfo = await conn.getAccountInfo(dest);

  const inst : TransactionInstruction[] = []

  if (!destAccountInfo) 
    inst.push ( await Token.createAssociatedTokenAccountInstruction( ASSOCIATED_TOKEN_PROGRAM_ID, TOKEN_PROGRAM_ID, mintAccount, dest, receiver, signer) )
  
  // redeem instruction
  inst.push ( ... await redeemSplToken( conn, secp.getPublic("hex"), signature, hashValue, new PublicKey(lookup), mintAccount , signer, dest ) )
  
  const block = await conn.getRecentBlockhash();
  const transaction = new Transaction({feePayer: new PublicKey(pubkey.value), recentBlockhash :block.blockhash})
  transaction.add(...inst);
  const result = await torus?.sendTransaction(transaction);
  // const result = await conn.sendRawTransaction(transaction.serialize());
  debugConsole(result|| "")
}


</script>

<template>
  <div id="app">
    <p class="font-italic">Note: This is a testing application. Please open console for debugging.</p>
    <div :style="{ marginTop: '20px' }">
      <h4 class="break-word">Login and resets</h4>
      <p class="break-word">
        Build Environment :
        <i>{{ buildEnv }}</i>
      </p>
      <p v-if="network" class="break-word">Solana Network : {{ network }}</p>
      <p v-if="pubkey" class="break-word">Publickey : {{ pubkey }}</p>
      <div v-if="pubkey === ''">
        <select name="buildEnv" v-model="buildEnv">
          <option value="production">Production</option>
          <option value="testing">Testing</option>
          <option value="development">Development</option>
        </select>
        <button @click="login">Login</button>
      </div>
      <!-- <button v-if="!pubkey" @click="login">Login</button> -->
      <button v-if="pubkey" @click="logout">Logout</button>
      <div v-if="pubkey">
        <h4>Torus Specific API</h4>
        <button @click="getUserInfo">Get UserInfo</button>
        <button @click="changeProvider">Change Provider</button>
        <button @click="toggleButton">Toggle Show</button>
        <button @click="topup">Top Up</button>
        <h4>Blockchain Specific API</h4>
        <button @click="transfer">Send Transaction</button>
        <button @click="transferSPL">Send SPL Transaction</button>
        <!-- <button @click="gaslessTransfer">Send Gasless Transaction</button> -->
        <button @click="signTransaction">Sign Transaction</button>
        <button @click="signAllTransaction">Sign All Transactions</button>
        <button @click="sendMultipleInstructionTransaction">Multiple Instruction tx</button>
        <button @click="signMessage">Sign Message</button>
        
        <div>
          <h4>SPL transfer example</h4>
          <div> Get testnet usdc <a href="https://usdcfaucet.com/" target="blank">here</a></div>
          <button @click="sendusdc" :disabled="network!==testnet">Send usdc</button>
          <button @click="airdrop" :disabled="network!==testnet">Request SOL Airdrop (Testnet only)</button>
          <!-- <button @click="signTransaction">Send and receive sdc</button> -->

          <h4>Custom Program Example (Solana-Lookup) (Testnet only)</h4>
          <button @click="lookupDepositSol" :disabled="network!==testnet">Deposit SOL</button>
          <button @click="lookupRedeemSol" :disabled="network!==testnet">Redeem SOL </button>
          
          <button @click="()=>mintToken(mintAddress)" :disabled="network!==testnet">MintToken</button>
          <button @click="()=>lookupDepositSPL(mintAddress)" :disabled="network!==testnet">Deposit SPL</button>
          <button @click="()=>lookupRedeemSPL(mintAddress)" :disabled="network!==testnet">Redeem SPL</button>
        </div>
      </div>
    </div>
    <div id="console-wrapper">
      <div>Console :</div>
      <div id="console">
        <p></p>
      </div>
    </div>
  </div>
</template>

<!-- Add "scoped" attribute to limit CSS to this component only -->
<style scoped>
#app {
  font-family: Avenir, Helvetica, Arial, sans-serif;
  -webkit-font-smoothing: antialiased;
  -moz-osx-font-smoothing: grayscale;
  text-align: center;
  color: #2c3e50;
  display: flex;
  flex-direction: column;
  height: 100%;
  padding: 2rem;
}
#console-wrapper {
  margin-top: auto;
}

#console {
  border: 1px solid black;
  height: 80px;
  padding: 2px;
  position: relative;
  text-align: left;
  width: 100%;
  border-radius: 5px;
  overflow: scroll;
}

#console > p {
  margin: 0.5em;
  word-wrap: break-word;
}
#font-italic {
  font-style: italic;
}
button {
  margin: 0 10px 10px 0;
}

h3 {
  margin: 40px 0 0;
}
ul {
  list-style-type: none;
  padding: 0;
}
li {
  display: inline-block;
  margin: 0 10px;
}
a {
  color: #42b983;
}
.break-word {
  overflow-wrap: break-word;
}
</style><|MERGE_RESOLUTION|>--- conflicted
+++ resolved
@@ -26,11 +26,6 @@
 
 const ec = new EC("secp256k1")
 const secp = ec.genKeyPair({entropy: "maximumentroyneededfortesting"})
-
-<<<<<<< HEAD
-=======
-
->>>>>>> f5270fac
 let torus: Torus | null;
 let conn: Connection;
 let publicKeys: string[] | undefined;
