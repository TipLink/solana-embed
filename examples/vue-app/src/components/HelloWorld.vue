--- conflicted
+++ resolved
@@ -18,17 +18,10 @@
 import { SUPPORTED_NETWORKS, CHAINS } from "../assets/const";
 import nacl from "tweetnacl";
 import log from "loglevel";
-<<<<<<< HEAD
-import { ASSOCIATED_TOKEN_PROGRAM_ID, Token, TOKEN_PROGRAM_ID } from '@solana/spl-token';
-import  { createDeposit, createRedeemSolInstruction, createRedeemInstruction, redeemSol, redeemSplToken} from "@cwlee/solana-lookup-sdk";
 import { getSplInstructions, whiteLabelData  } from "./helper";
-import {ec as EC} from "elliptic";
-=======
 import { ASSOCIATED_TOKEN_PROGRAM_ID, Token, TOKEN_PROGRAM_ID } from "@solana/spl-token";
 import { createDeposit, createRedeemSolInstruction, createRedeemInstruction, redeemSol, redeemSplToken } from "@cwlee/solana-lookup-sdk";
-import { getSplInstructions } from "./helper";
 import { ec as EC } from "elliptic";
->>>>>>> e2196ca0
 import { createHash } from "crypto";
 import copyToClipboard from "copy-to-clipboard";
 
@@ -59,12 +52,8 @@
   }
 });
 
-<<<<<<< HEAD
 
 const login = async (isWhiteLabel = false) => {
-=======
-const login = async () => {
->>>>>>> e2196ca0
   try {
     if (!torus || isWhiteLabel !== isWhiteLabeEnabled) {
       torus = new Torus();
@@ -602,53 +591,9 @@
           <option value="testing">Testing</option>
           <option value="development">Development</option>
         </select>
-<<<<<<< HEAD
-        <button @click="() => login(false)">Login</button>
-          <span> OR </span>
-
-          <div>
-            <input :style="{ marginLeft: '20px' }" v-model="privateKey" :placeholder="`Enter private keyf from web3auth to login`" />
-            <button @click="loginWithPrivateKey">Login With Private Key</button>
-          </div>
-          <span> OR </span>
-          <button @click="() => login(true)">Login With WhiteLabel</button>
-      </div>
-      <!-- <button v-if="!pubkey" @click="login">Login</button> -->
-      <button v-if="pubkey" @click="logout">Logout</button>
-      <div v-if="pubkey">
-        <h4>Torus Specific API</h4>
-        <button @click="getUserInfo">Get UserInfo</button>
-        <button @click="changeProvider">Change Provider</button>
-        <button @click="toggleButton">Toggle Show</button>
-        <button v-if="!isTopupHidden" @click="topup">Top Up</button>
-        <h4>Blockchain Specific API</h4>
-        <button @click="transfer">Send Transaction</button>
-        <button @click="transferSPL">Send SPL Transaction</button>
-        <!-- <button @click="gaslessTransfer">Send Gasless Transaction</button> -->
-        <button @click="signTransaction">Sign Transaction</button>
-        <button @click="signAllTransaction">Sign All Transactions</button>
-        <button @click="sendMultipleInstructionTransaction">Multiple Instruction tx</button>
-        <button @click="signMessage">Sign Message</button>
-        
-        <div>
-          <h4>SPL transfer example</h4>
-          <div> Get testnet usdc <a href="https://usdcfaucet.com/" target="blank">here</a></div>
-          <button @click="sendusdc" :disabled="network!==testnet">Send usdc</button>
-          <button @click="airdrop" :disabled="network!==testnet">Request SOL Airdrop (Testnet only)</button>
-          <!-- <button @click="signTransaction">Send and receive sdc</button> -->
-
-          <h4>Custom Program Example (Solana-Lookup) (Testnet only)</h4>
-          <button @click="lookupDepositSol" :disabled="network!==testnet">Deposit SOL</button>
-          <button @click="lookupRedeemSol" :disabled="network!==testnet">Redeem SOL </button>
-          
-          <button @click="()=>mintToken(mintAddress)" :disabled="network!==testnet">MintToken</button>
-          <button @click="()=>lookupDepositSPL(mintAddress)" :disabled="network!==testnet">Deposit SPL</button>
-          <button @click="()=>lookupRedeemSPL(mintAddress)" :disabled="network!==testnet">Redeem SPL</button>
-        </div>
-=======
       </div>
       <div>
-        <button @click="login" class="btn-login">Login</button>
+        <button @click="login(false)" class="btn-login">Login</button>
       </div>
       <h6 class="py-4 font-color">or</h6>
       <div class="pb-2">
@@ -657,7 +602,9 @@
       </div>
       <div>
         <button @click="loginWithPrivateKey" class="btn-login">Login with Private Key</button>
->>>>>>> e2196ca0
+      </div>
+      <div>
+        <button @click="login(true)" class="btn-login">Login With White Labelling</button>
       </div>
     </div>
     <div v-else>
