--- conflicted
+++ resolved
@@ -9,13 +9,8 @@
     "install:local": "npm i ../../*.tgz"
   },
   "dependencies": {
-<<<<<<< HEAD
-    "@solana/web3.js": "^1.29.2",
-    "@toruslabs/solana-embed": "0.0.4",
-=======
     "@solana/web3.js": "^1.31.0",
-    "@toruslabs/solana-embed": "file:../../toruslabs-solana-embed-0.0.5.tgz",
->>>>>>> 49d02942
+    "@toruslabs/solana-embed": "0.0.6",
     "bs58": "^4.0.1",
     "core-js": "^3.8.3",
     "tweetnacl": "^1.0.3",
