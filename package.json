--- conflicted
+++ resolved
@@ -24,12 +24,8 @@
     "url": "git+https://github.com/torusresearch/solana-embed.git"
   },
   "dependencies": {
-<<<<<<< HEAD
     "@babel/runtime": "^7.16.7",
-    "@solana/web3.js": "^1.31.0",
-=======
     "@solana/web3.js": "^1.35.0",
->>>>>>> 6019290c
     "@toruslabs/base-controllers": "^1.4.2",
     "@toruslabs/http-helpers": "^2.1.4",
     "@toruslabs/openlogin-jrpc": "^1.3.3",
